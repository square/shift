--- conflicted
+++ resolved
@@ -477,7 +477,29 @@
     end
   end
 
-<<<<<<< HEAD
+  describe 'GET #get_file' do
+    before (:each) do
+      FactoryGirl.create(:shift_file, migration_id: 123, file_type: 1, contents: "test content")
+    end
+
+    it 'returns file as json' do
+      get :get_file, migration_id: 123, file_type: 1
+      expect(json["migration_id"]).to eq(123)
+      expect(json["file_type"]).to eq(1)
+      expect(json["contents"]).to eq("test content")
+    end
+
+    it 'returns a 200 status code' do
+      get :get_file, migration_id: 123, file_type: 1
+      expect(response).to have_http_status(200)
+    end
+
+    it 'returns a 404 status code when file cannot be found' do
+      get :get_file, migration_id: 999, file_type: 1
+      expect(response).to have_http_status(404)
+    end
+  end
+
   describe 'GET #show' do
     before (:each) do
       @migration = FactoryGirl.create(:migration, cluster_name: @cluster.name, status: 1,
@@ -558,7 +580,7 @@
       end
 
       it 'returns available actions as json' do
-        expect(json["available_actions"]).to eq(["unapprove", "start", "delete"])
+        expect(json["available_actions"]).to eq(["unapprove", "start", "delete", "enqueue"])
       end
 
       it 'returns a 200 status code' do
@@ -639,7 +661,7 @@
                                       status: Migration.status_groups["enqueued"],
                                       ddl_statement: "alter table b add column c int", lock_version: 3)
       post :dequeue, id: @migration, lock_version: 3
-      expect(json["available_actions"]).to eq(["unapprove", "start", "delete"])
+      expect(json["available_actions"]).to eq(["unapprove", "start", "delete", "enqueue"])
       expect(json["migration"]["status"]).to eq(Migration.status_groups["awaiting_start"])
     end
   end
@@ -736,28 +758,6 @@
       it 'returns a 400 status code' do
         expect(response).to have_http_status(400)
       end
-=======
-  describe 'GET #get_file' do
-    before (:each) do
-      FactoryGirl.create(:shift_file, migration_id: 123, file_type: 1, contents: "test content")
-    end
-
-    it 'returns file as json' do
-      get :get_file, migration_id: 123, file_type: 1
-      expect(json["migration_id"]).to eq(123)
-      expect(json["file_type"]).to eq(1)
-      expect(json["contents"]).to eq("test content")
-    end
-
-    it 'returns a 200 status code' do
-      get :get_file, migration_id: 123, file_type: 1
-      expect(response).to have_http_status(200)
-    end
-
-    it 'returns a 404 status code when file cannot be found' do
-      get :get_file, migration_id: 999, file_type: 1
-      expect(response).to have_http_status(404)
->>>>>>> a5293a11
     end
   end
 end